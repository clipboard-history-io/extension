--- conflicted
+++ resolved
@@ -48,14 +48,6 @@
 };
 
 export const createEntry = async (content: string) => {
-<<<<<<< HEAD
-  if (content) {
-    const entryId = createHash("sha256").update(content).digest("hex");
-
-    const entries = await getEntries();
-
-    await setEntries([
-=======
   const [entries, settings, favoriteEntryIds, entryIdToTags] = await Promise.all([
     getEntries(),
     getSettings(),
@@ -67,17 +59,12 @@
 
   const [newEntries, skippedEntryIds] = applyLocalItemLimit(
     [
->>>>>>> affbe689
       ...entries.filter(({ id }) => id !== entryId),
       {
         id: entryId,
         createdAt: Date.now(),
         content,
       },
-<<<<<<< HEAD
-    ]);
-  }
-=======
     ],
     settings,
     favoriteEntryIds,
@@ -88,7 +75,6 @@
     setEntries(newEntries),
     ...(skippedEntryIds.length > 0 ? [setEntryIdToTags(entryIdToTags)] : []),
   ]);
->>>>>>> affbe689
 };
 
 export const deleteEntries = async (entryIds: string[]) => {
