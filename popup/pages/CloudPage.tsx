--- conflicted
+++ resolved
@@ -9,11 +9,6 @@
 import { useEntryIdToTags } from "~popup/contexts/EntryIdToTagsContext";
 import { useSubscriptionsQuery } from "~popup/hooks/useSubscriptionsQuery";
 import { refreshTokenAtom, searchAtom } from "~popup/states/atoms";
-<<<<<<< HEAD
-import { commonActionIconSx } from "~utils/sx";
-=======
-import db from "~utils/db/react";
->>>>>>> f6c5c746
 
 export const CloudPage = () => {
   const search = useAtomValue(searchAtom);
