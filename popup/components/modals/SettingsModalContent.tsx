import { zodResolver } from "@hookform/resolvers/zod";
import {
  Anchor,
  Badge,
  Box,
  Button,
  CloseButton,
  Divider,
  FileInput,
  Group,
  Indicator,
  NumberInput,
  Paper,
  rem,
  Select,
  Stack,
  Switch,
  Tabs,
  Text,
  Title,
  useMantineTheme,
} from "@mantine/core";
import { useColorScheme } from "@mantine/hooks";
import { modals } from "@mantine/modals";
import { notifications } from "@mantine/notifications";
import {
  IconAdjustmentsHorizontal,
  IconAlertTriangle,
  IconAppWindow,
  IconDatabase,
  IconDeviceFloppy,
  IconFileExport,
  IconFileImport,
  IconUpload,
} from "@tabler/icons-react";
import { useAtomValue } from "jotai";
import { useState } from "react";
import { Controller, useForm } from "react-hook-form";
import { z } from "zod";

import { refreshTokenAtom, settingsAtom } from "~popup/states/atoms";
import { setSettings } from "~storage/settings";
import { StorageLocation } from "~types/storageLocation";
import { Tab } from "~types/tab";
import { removeActionBadgeText, setActionBadgeText } from "~utils/actionBadge";
import { getClipboardHistoryIOExport, importFile } from "~utils/importExport";
import { getEntries } from "~utils/storage";
import { capitalize } from "~utils/string";
import { defaultBorderColor, lightOrDark } from "~utils/sx";

const schema = z.object({
  localItemLimit: z.number().min(1).nullable(),
  localItemCharacterLimit: z.number().min(1).nullable(),
});
type FormValues = z.infer<typeof schema>;

export const SettingsModalContent = () => {
  const theme = useMantineTheme();
  const settings = useAtomValue(settingsAtom);
  const refreshToken = useAtomValue(refreshTokenAtom);
  const systemColorScheme = useColorScheme();

  const [file, setFile] = useState<File | null>(null);

  const {
    control,
    watch,
    setValue,
    handleSubmit,
    reset,
    trigger,
    formState: { errors, isDirty },
  } = useForm<FormValues>({
    defaultValues: {
      localItemLimit: settings.localItemLimit,
      localItemCharacterLimit: settings.localItemCharacterLimit,
    },
    mode: "all",
    resolver: zodResolver(schema),
  });

  return (
    <Paper p="md">
      <Group align="center" position="apart" mb="xs">
        <Title order={5}>Settings</Title>
        <CloseButton onClick={() => modals.closeAll()} />
      </Group>
      <Tabs defaultValue="general">
        <Tabs.List>
          <Tabs.Tab value="general" icon={<IconAdjustmentsHorizontal size="0.8rem" />}>
            General
          </Tabs.Tab>
          <Tabs.Tab value="interface" icon={<IconAppWindow size="0.8rem" />}>
            Interface
          </Tabs.Tab>
          <Tabs.Tab
            value="storage"
            icon={
              <Indicator
                color={lightOrDark(theme, "orange", "yellow")}
                size={8}
                disabled={!isDirty}
                offset={1}
              >
                <Box mt={rem(1)}>
                  <IconDatabase size="0.8rem" />
                </Box>
              </Indicator>
            }
          >
            Storage
          </Tabs.Tab>
          <Tabs.Tab value="import-export" icon={<IconDeviceFloppy size="0.8rem" />}>
            Import / Export
          </Tabs.Tab>
        </Tabs.List>

        <Tabs.Panel value="general">
          <Stack p="md">
            <Group align="flex-start" spacing="md" position="apart" noWrap>
              <Stack spacing={0}>
                <Title order={6}>Blank Items</Title>
                <Text fz="xs">Allow blank items to be added to the clipboard history.</Text>
              </Stack>
              <Switch
                checked={settings.allowBlankItems}
                onChange={async (e) => {
                  const checked = e.target.checked;

                  await setSettings({ ...settings, allowBlankItems: checked });
                }}
              />
            </Group>
            <Divider sx={(theme) => ({ borderColor: defaultBorderColor(theme) })} />
            <Group align="flex-start" spacing="md" position="apart" noWrap>
              <Stack spacing={0}>
                <Group align="center" spacing="xs">
<<<<<<< HEAD
                  <Title order={6}>Storage Location</Title>
                  <Badge size="xs" color="cyan">
                    Pro
                  </Badge>
=======
                  <Title order={6}>Default Storage Location</Title>
                  <Badge size="xs">Pro</Badge>
>>>>>>> b0417274
                </Group>
                <Text fz="xs">Select where new items will be stored.</Text>
              </Stack>
              <Select
                value={settings.storageLocation}
                onChange={(newStorageLocation) =>
                  newStorageLocation &&
                  setSettings({
                    ...settings,
                    storageLocation: StorageLocation.parse(newStorageLocation),
                  })
                }
                data={[
                  { value: StorageLocation.Enum.Local, label: StorageLocation.Enum.Local },
                  { value: StorageLocation.Enum.Cloud, label: StorageLocation.Enum.Cloud },
                ]}
                size="xs"
                withinPortal
                disabled={!refreshToken}
              />
            </Group>
          </Stack>
        </Tabs.Panel>

        <Tabs.Panel value="interface">
          <Stack p="md">
            <Group align="flex-start" spacing="md" position="apart" noWrap>
              <Stack spacing={0}>
                <Title order={6}>Total Items Badge</Title>
                <Text fz="xs">
                  Show number of items in the clipboard history on the extension icon.
                </Text>
              </Stack>
              <Switch
                checked={settings.totalItemsBadge}
                onChange={async (e) => {
                  const checked = e.target.checked;

                  await Promise.all([
                    checked
                      ? setActionBadgeText((await getEntries()).length)
                      : removeActionBadgeText(),
                    setSettings({ ...settings, totalItemsBadge: checked }),
                  ]);
                }}
              />
            </Group>
            <Divider sx={(theme) => ({ borderColor: defaultBorderColor(theme) })} />
            <Group align="flex-start" spacing="md" position="apart" noWrap>
              <Stack spacing={0}>
                <Title order={6}>Changelog Indicator</Title>
                <Text fz="xs">
                  Display an indicator on the changelog button if the extension was updated since
                  the changelog was last viewed.
                </Text>
              </Stack>
              <Switch
                checked={settings.changelogIndicator}
                onChange={async (e) => {
                  const checked = e.target.checked;

                  await setSettings({ ...settings, changelogIndicator: checked });
                }}
              />
            </Group>
            <Divider sx={(theme) => ({ borderColor: defaultBorderColor(theme) })} />
            <Group align="flex-start" spacing="md" position="apart" noWrap>
              <Stack spacing={0}>
                <Title order={6}>Default Tab</Title>
                <Text fz="xs">Select the tab shown when the extension is opened.</Text>
              </Stack>
              <Select
                value={settings.defaultTab}
                onChange={(newDefaultTab) =>
                  newDefaultTab &&
                  setSettings({ ...settings, defaultTab: Tab.parse(newDefaultTab) })
                }
                data={[
                  { value: Tab.Enum.All, label: Tab.Enum.All },
                  { value: Tab.Enum.Favorites, label: Tab.Enum.Favorites },
                  { value: Tab.Enum.Cloud, label: Tab.Enum.Cloud },
                ]}
                size="xs"
                withinPortal
              />
            </Group>
            <Divider sx={(theme) => ({ borderColor: defaultBorderColor(theme) })} />
            <Group align="flex-start" spacing="md" position="apart" noWrap>
              <Stack spacing={0}>
                <Title order={6}>Theme</Title>
                <Text fz="xs">Select the extension's color scheme.</Text>
              </Stack>
              <Select
                value={settings.themeV2}
                onChange={(theme) => theme && setSettings({ ...settings, themeV2: theme })}
                data={[
                  { value: "system", label: `System (${capitalize(systemColorScheme)})` },
                  { value: "light", label: "Light" },
                  { value: "dark", label: "Dark" },
                ]}
                size="xs"
                withinPortal
              />
            </Group>
          </Stack>
        </Tabs.Panel>

        <Tabs.Panel value="storage">
          <form
            onSubmit={handleSubmit(async ({ localItemLimit, localItemCharacterLimit }) => {
              await setSettings({ ...settings, localItemLimit, localItemCharacterLimit });
              reset({ localItemLimit, localItemCharacterLimit });
            })}
          >
            <Stack p="md">
              <Stack spacing="xs">
                <Group align="flex-start" position="apart" noWrap>
                  <Stack spacing={0}>
                    <Title order={6}>Item Limit</Title>
                    <Text fz="xs">
                      Set the maximum number of non-favorited items that the clipboard history will
                      store.
                    </Text>
                  </Stack>
                  <Switch
                    checked={watch("localItemLimit") !== null}
                    onChange={(e) => {
                      setValue(
                        "localItemLimit",
                        e.target.checked ? settings.localItemLimit || 150 : null,
                        {
                          shouldDirty: true,
                        },
                      );
                      trigger();
                    }}
                  />
                </Group>
                <Controller
                  name="localItemLimit"
                  control={control}
                  render={({ field }) => (
                    <NumberInput
                      {...field}
                      value={field.value === null ? "" : field.value}
                      onChange={(value) => field.onChange(value === "" ? 0 : value)}
                      error={errors.localItemLimit?.message}
                      disabled={field.value === null}
                      size="xs"
                    />
                  )}
                />
              </Stack>
              <Divider sx={(theme) => ({ borderColor: defaultBorderColor(theme) })} />
              <Stack spacing="xs">
                <Group align="flex-start" position="apart" noWrap>
                  <Stack spacing={0}>
                    <Title order={6}>Item Character Limit</Title>
                    <Text fz="xs">
                      Set the maximum number of characters an item may have before it's ignored by
                      the clipboard monitor and not added to the clipboard history.
                    </Text>
                  </Stack>
                  <Switch
                    checked={watch("localItemCharacterLimit") !== null}
                    onChange={(e) => {
                      setValue(
                        "localItemCharacterLimit",
                        e.target.checked ? settings.localItemCharacterLimit || 25000 : null,
                        {
                          shouldDirty: true,
                        },
                      );
                      trigger();
                    }}
                  />
                </Group>
                <Controller
                  name="localItemCharacterLimit"
                  control={control}
                  render={({ field }) => (
                    <NumberInput
                      {...field}
                      value={field.value === null ? "" : field.value}
                      onChange={(value) => field.onChange(value === "" ? 0 : value)}
                      error={errors.localItemCharacterLimit?.message}
                      disabled={field.value === null}
                      size="xs"
                    />
                  )}
                />
              </Stack>
              <Group align="center" position="apart">
                <Text
                  size="xs"
                  color={lightOrDark(theme, "orange", "yellow")}
                  display="flex"
                  align="center"
                >
                  {isDirty && (
                    <>
                      <IconAlertTriangle size="1.125rem" />
                      <Text ml={4}>You have unsaved changes.</Text>
                    </>
                  )}
                </Text>
                <Group align="center" spacing="xs">
                  <Button size="xs" variant="subtle" disabled={!isDirty} onClick={() => reset()}>
                    Reset
                  </Button>
                  <Button size="xs" disabled={!isDirty} type="submit">
                    Save
                  </Button>
                </Group>
              </Group>
            </Stack>
          </form>
        </Tabs.Panel>

        <Tabs.Panel value="import-export">
          <Stack p="md">
            <Stack spacing="xs">
              <Stack spacing={0}>
                <Title order={6}>Import</Title>
                <Text fz="xs">
                  Select a file to import items from. Only files exported from this extension and
                  the
                  <> </>
                  <Anchor
                    href="https://chromewebstore.google.com/detail/clipboard-history-pro-bes/ajiejmhbejpdgkkigpddefnjmgcbkenk"
                    target="_blank"
                  >
                    old Clipboard History Pro
                  </Anchor>
                  <> </>
                  are supported.
                </Text>
              </Stack>
              <Group align="center" spacing="xs" noWrap>
                <FileInput
                  value={file}
                  onChange={setFile}
                  icon={<IconUpload size="0.8rem" />}
                  size="xs"
                  w="100%"
                  // https://github.com/mantinedev/mantine/issues/5401#issuecomment-1858711964
                  {...{ placeholder: "Select a file" }}
                />
                <Button
                  leftIcon={<IconFileImport size="1rem" />}
                  size="xs"
                  disabled={file === null}
                  onClick={async () => {
                    if (file !== null) {
                      try {
                        await importFile(file);

                        notifications.show({
                          color: "green",
                          title: "Success",
                          message: "Items were successfully imported from the selected file.",
                        });

                        setFile(null);
                      } catch (e) {
                        console.log(e);

                        notifications.show({
                          color: "red",
                          title: "Error",
                          message:
                            "The selected file could not be processed. Please try again with another file.",
                        });
                      }
                    }
                  }}
                >
                  Import
                </Button>
              </Group>
            </Stack>
            <Divider sx={(theme) => ({ borderColor: defaultBorderColor(theme) })} />
            <Group align="flex-start" spacing="md" position="apart" noWrap>
              <Stack spacing={0}>
                <Title order={6}>Export</Title>
                <Text fz="xs">
                  Back up or transfer your clipboard history by exporting it to a file.
                </Text>
              </Stack>
              <Button
                leftIcon={<IconFileExport size="1rem" />}
                size="xs"
                onClick={async () => {
                  const a = document.createElement("a");
                  a.href = window.URL.createObjectURL(
                    new Blob([JSON.stringify(await getClipboardHistoryIOExport())], {
                      type: "text/plain",
                    }),
                  );
                  a.download = `clipboard-history-io-export-${new Date().toISOString()}.json`;
                  document.body.appendChild(a);
                  a.click();
                  document.body.removeChild(a);
                }}
              >
                Export
              </Button>
            </Group>
          </Stack>
        </Tabs.Panel>
      </Tabs>
    </Paper>
  );
};<|MERGE_RESOLUTION|>--- conflicted
+++ resolved
@@ -135,15 +135,10 @@
             <Group align="flex-start" spacing="md" position="apart" noWrap>
               <Stack spacing={0}>
                 <Group align="center" spacing="xs">
-<<<<<<< HEAD
-                  <Title order={6}>Storage Location</Title>
+                  <Title order={6}>Default Storage Location</Title>
                   <Badge size="xs" color="cyan">
                     Pro
                   </Badge>
-=======
-                  <Title order={6}>Default Storage Location</Title>
-                  <Badge size="xs">Pro</Badge>
->>>>>>> b0417274
                 </Group>
                 <Text fz="xs">Select where new items will be stored.</Text>
               </Stack>
