--- conflicted
+++ resolved
@@ -1,8 +1,6 @@
 import { Box, Checkbox, Divider, Group, Stack, Text, Title, Tooltip } from "@mantine/core";
-<<<<<<< HEAD
+
 import { useSet } from "@mantine/hooks";
-=======
->>>>>>> d5b21ba2
 import { modals } from "@mantine/modals";
 import { IconFold, IconStar, IconTrash } from "@tabler/icons-react";
 import { useEffect, useMemo, type CSSProperties, type ReactNode } from "react";
